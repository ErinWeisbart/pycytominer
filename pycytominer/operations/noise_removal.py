"""
Remove noisy features, as defined by features with excessive standard deviation within the same perturbation group.
"""

import numpy as np
import pandas as pd
from pycytominer.cyto_utils import infer_cp_features


def noise_removal(
        population_df, noise_removal_perturb_list, features, samples="all", noise_removal_stdev_cutoff=0.8,
):
    """

    Parameters
    ----------
    population_df: pandas.core.frame.DataFrame
        Dataframe which contains all measurement data.
    perturb_list: list or array of str
        The list of unique perturbations corresponding to the rows in population_df. For example,
        perturb1_well1 and perturb1_well2 would both be "perturb1".
    features: list of str, default "infer"
        List of features. Can be inferred or manually supplied.
    samples: list of str, default "infer"
        Which rows to use from population_df. Use "all" if applicable.
    stdev_cutoff: float
        Maximum value for stdev for a given feature to be kept.

    Returns
    ----------
    list
        A list of features to be removed, due to having too high standard deviation within replicate groups.

    """
    # Subset dataframe
    if samples != "all":
        population_df = population_df.loc[samples, :]

    if features == "infer":
        features = infer_cp_features(population_df)

    population_df = population_df.loc[:, features]

    # Label each row with the identity of its perturbation group
    population_df['group'] = noise_removal_perturb_list

    # Get the standard deviations of features within each group
<<<<<<< HEAD
    stdev_df = population_df.groupby('group').apply(lambda x: np.std(x))
    stdev_means_df = stdev_df.mean()
    to_remove = stdev_means_df[stdev_means_df > noise_removal_stdev_cutoff].index.tolist()
=======
    stdev_means_df = population_df.groupby('group').apply(lambda x: np.std(x)).mean()
    to_remove = stdev_means_df[stdev_means_df > stdev_cutoff].index.tolist()
>>>>>>> 684facf9

    return to_remove<|MERGE_RESOLUTION|>--- conflicted
+++ resolved
@@ -45,13 +45,7 @@
     population_df['group'] = noise_removal_perturb_list
 
     # Get the standard deviations of features within each group
-<<<<<<< HEAD
-    stdev_df = population_df.groupby('group').apply(lambda x: np.std(x))
-    stdev_means_df = stdev_df.mean()
+    stdev_means_df = population_df.groupby('group').apply(lambda x: np.std(x)).mean()
     to_remove = stdev_means_df[stdev_means_df > noise_removal_stdev_cutoff].index.tolist()
-=======
-    stdev_means_df = population_df.groupby('group').apply(lambda x: np.std(x)).mean()
-    to_remove = stdev_means_df[stdev_means_df > stdev_cutoff].index.tolist()
->>>>>>> 684facf9
 
     return to_remove